{
  "name": "@ngageoint/simple-features-js",
<<<<<<< HEAD
  "version": "1.1.0",
=======
  "version": "1.0.2",
>>>>>>> 4d1da637
  "description": "Simple Features JavaScript Library",
  "keywords": [
    "NGA",
    "simple features"
  ],
  "license": "MIT",
  "author": {
    "name": "NGA",
    "url": "https://www.nga.mil"
  },
  "contributors": [
    "Christopher Caldwell <c.caldwell90@gmail.com>"
  ],
  "homepage": "https://ngageoint.github.io/simple-features-js/",
  "repository": {
    "type": "git",
    "url": "https://github.com/ngageoint/simple-features-js.git"
  },
  "bugs": {
    "url": "https://github.com/ngageoint/simple-features-js/issues"
  },
  "scripts": {
    "gh-pages-build": "npm install && npm run typedoc --options typedoc.json",
    "typedoc": "rm -rf ./api-docs; typedoc --tsconfig tsconfig.json --mode file --out api-docs index.ts",
    "clean": "rm -rf ./.test_run; rm -rf ./.nyc_output; rm -rf ./docs/coverage; npm run clean-dist; npm run clean-test; rm -rf api-docs",
    "clean-dist": "rm -rf ./dist",
    "clean-test": "rm -rf ./test/bundle ./test/node_modules ./test/tmp",
    "test-node": "npm run clean; nyc --no-clean mocha -r ts-node/register",
    "build-browser-test": "npm run clean && webpack -c browser.test.config.js --output-filename browser.test.bundle.js --mode=development",
    "test": "npm run test-node && npm run report",
    "report": "nyc report",
    "build": "npm run clean && webpack && tsc",
    "prepare": "npm run build"
  },
  "dependencies": {
    "js_cols": "1.0.1",
    "timsort": "^0.3.0"
  },
  "devDependencies": {
    "@istanbuljs/nyc-config-typescript": "0.1.3",
    "@types/chai": "4.2.7",
    "@types/fs-extra": "9.0.11",
    "@types/lodash": "^4.14.157",
    "@types/mocha": "5.2.7",
    "@types/node": "^12.12.12",
    "@typescript-eslint/eslint-plugin": "^2.16.0",
    "@typescript-eslint/parser": "^2.16.0",
    "babel-polyfill": "^6.23.0",
    "browserify": "16.5.0",
    "browserify-css": "0.15.0",
    "canvas-compare": "https://github.com/caldwellc/canvas-compare.git",
    "chai": "4.2.0",
    "copy-webpack-plugin": "^8.1.1",
    "coveralls": "^3.0.0",
    "eslint": "^6.8.0",
    "eslint-config-prettier": "^6.9.0",
    "eslint-plugin-prettier": "^3.1.2",
    "fs-extra": "9.1.0",
    "json-loader": "^0.5.7",
    "mocha": "6.2.2",
    "mocha-lcov-reporter": "^1.3.0",
    "nock": "11.7.0",
    "node-loader": "^2.0.0",
    "node-polyfill-webpack-plugin": "^1.1.0",
    "nyc": "^14.1.1",
    "prettier": "^1.19.1",
    "sass": "^1.29.0",
    "sass-loader": "^10.0.5",
    "source-map-support": "0.5.16",
    "ts-loader": "^9.3.0",
    "ts-node": "^8.5.2",
    "typedoc": "^0.15.4",
    "typescript": "^4.5.4",
    "webpack": "5.37.0",
    "webpack-bundle-analyzer": "4.4.1",
    "webpack-cli": "4.7.0",
    "xhr-mock": "2.5.1"
  },
  "main": "dist/index.js",
  "types": "dist/index.d.ts",
  "browser": "dist/sf.min.js",
  "files": [
    "dist"
  ],
  "nyc": {
    "extends": "@istanbuljs/nyc-config-typescript",
    "temp-dir": "./.test_run",
    "report-dir": "./docs/coverage",
    "reporter": [
      "lcov"
    ]
  }
}<|MERGE_RESOLUTION|>--- conflicted
+++ resolved
@@ -1,10 +1,6 @@
 {
   "name": "@ngageoint/simple-features-js",
-<<<<<<< HEAD
   "version": "1.1.0",
-=======
-  "version": "1.0.2",
->>>>>>> 4d1da637
   "description": "Simple Features JavaScript Library",
   "keywords": [
     "NGA",
